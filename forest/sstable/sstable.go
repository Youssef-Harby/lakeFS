package sstable

import (
	"github.com/treeverse/lakefs/graveler"
)

// ID is an identifier for an SSTable
type ID string

type Manager interface {
	// GetEntry returns the entry matching the path in the SSTable referenced by the id.
	// If path not found, (nil, ErrPathNotFound) is returned.
<<<<<<< HEAD
	GetEntry(path rocks.Path, tid ID) (*rocks.Entry, error)

	// NewSSTableIterator takes a given SSTable and returns an EntryIterator seeked to >= "from" path
	NewSSTableIterator(tid ID, from rocks.Path) (rocks.EntryIterator, error)
=======
	GetEntry(path graveler.Key, tid SSTableID) (*graveler.Value, error)

	// NewSSTableIterator takes a given SSTable and returns an ValueIterator seeked to >= "from" path
	NewSSTableIterator(tid SSTableID, from graveler.Key) (graveler.ValueIterator, error)
>>>>>>> 93dbd1e7

	// GetWriter returns a new SSTable writer instance
	GetWriter() (Writer, error)
}

// WriteResult is the result of a completed write of an SSTable
type WriteResult struct {
	// ID is the identifier for the written SSTable.
	// Calculated by an hash function to all paths and entries.
	SSTableID ID

	// First is the Key of the first entry in the SSTable.
	First graveler.Key

	// Last is the Key of the last entry in the SSTable.
	Last graveler.Key

	// Count is the number of entries in the SSTable.
	Count int
}

// Writer is an abstraction for writing SSTables.
// Written entries must be sorted by path.
type Writer interface {
	// WriteEntry appends the given entry to the SSTable
	WriteEntry(entry graveler.ValueRecord) error

	// Close flushes all entries to the disk and returns the WriteResult.
	Close() (*WriteResult, error)
}

// BatchWriterCloser collects sstable writers and handles the asynchronous
// flushing and closing of the writers.
// Example usage:
// func batch(manager Manager, bwc BatchWriterCloser) {
//	w1, _ := manager.GetWriter()
//	_ = w1.WriteEntry(rocks.ValueRecord{Key: "foo1", Value: &rocks.Value{Address: "bar1"}})
//	_ = w1.WriteEntry(rocks.ValueRecord{Key: "foo2", Value: &rocks.Value{Address: "bar2"}})
//	_ = bwc.CloseWriterAsync(w1)

//	w2, _ := manager.GetWriter()
//	_ = w2.WriteEntry(rocks.ValueRecord{Key: "goo1", Value: &rocks.Value{Address: "baz1"}})
//	_ = bwc.CloseWriterAsync(w2)

//	// blocks until all writers finished or any writer failed
//	res, err := bwc.Wait()
//	// handle err, results, etc..
// }
type BatchWriterCloser interface {
	// CloseWriterAsync adds Writer instance for the BatchWriterCloser to handle.
	// Any writes executed to the writer after this call are not guaranteed to succeed.
	// If Wait() has already been called, returns an error.
	CloseWriterAsync(Writer) error

	// Wait returns when all Writers finished.
	// Any failure to close a single Writer will return with a nil results slice and an error.
	Wait() ([]WriteResult, error)
}<|MERGE_RESOLUTION|>--- conflicted
+++ resolved
@@ -10,17 +10,10 @@
 type Manager interface {
 	// GetEntry returns the entry matching the path in the SSTable referenced by the id.
 	// If path not found, (nil, ErrPathNotFound) is returned.
-<<<<<<< HEAD
-	GetEntry(path rocks.Path, tid ID) (*rocks.Entry, error)
-
-	// NewSSTableIterator takes a given SSTable and returns an EntryIterator seeked to >= "from" path
-	NewSSTableIterator(tid ID, from rocks.Path) (rocks.EntryIterator, error)
-=======
 	GetEntry(path graveler.Key, tid SSTableID) (*graveler.Value, error)
 
 	// NewSSTableIterator takes a given SSTable and returns an ValueIterator seeked to >= "from" path
 	NewSSTableIterator(tid SSTableID, from graveler.Key) (graveler.ValueIterator, error)
->>>>>>> 93dbd1e7
 
 	// GetWriter returns a new SSTable writer instance
 	GetWriter() (Writer, error)
