package main

import (
	"fmt"
	"github.com/treeverse/lakefs/httputil"
	"os"

	"github.com/spf13/cobra"
	"github.com/treeverse/lakefs/config"

	"github.com/treeverse/lakefs/db"

	"github.com/treeverse/lakefs/api"

	"github.com/treeverse/lakefs/auth"
	"github.com/treeverse/lakefs/auth/model"
	"github.com/treeverse/lakefs/gateway"
	"github.com/treeverse/lakefs/index"
	"github.com/treeverse/lakefs/index/store"
	"github.com/treeverse/lakefs/permissions"
)

func setupConf(cmd *cobra.Command) *config.Config {
	confFile, err := cmd.Flags().GetString("config")
	if err != nil {
		panic(err)
	}
	if len(confFile) > 0 {
		return config.NewFromFile(confFile)
	}
	return config.New()
}

var initCmd = &cobra.Command{
	Use:   "init",
	Short: "initialize a LakeFS instance, and setup an admin credential",
	RunE: func(cmd *cobra.Command, args []string) error {
		conf := setupConf(cmd)
		kv := conf.BuildStore()

		userId, _ := cmd.Flags().GetString("user-id")
		userEmail, _ := cmd.Flags().GetString("user-email")
		userFullName, _ := cmd.Flags().GetString("user-name")

		authService := auth.NewKVAuthService(kv)
		err := authService.CreateUser(&model.User{
			Id:       userId,
			Email:    userEmail,
			FullName: userFullName,
		})
		if err != nil {
			panic(err)
		}

		err = authService.CreateRole(&model.Role{
			Id:   "admin",
			Name: "Admin",
			Policies: []*model.Policy{
				{
					Permission: string(permissions.ManageRepos),
					Arn:        "arn:treeverse:repos:::*",
				},
				{
					Permission: string(permissions.ReadRepo),
					Arn:        "arn:treeverse:repos:::*",
				},
				{
					Permission: string(permissions.WriteRepo),
					Arn:        "arn:treeverse:repos:::*",
				},
			},
		})
		if err != nil {
			panic(err)
		}

		err = authService.AssignRoleToUser("admin", userId)
		if err != nil {
			panic(err)
		}

		creds, err := authService.CreateUserCredentials(&model.User{Id: userId})
		if err != nil {
			panic(err)
		}

		fmt.Printf("credentials:\naccess key id: %s\naccess secret key: %s\n", creds.GetAccessKeyId(), creds.GetAccessSecretKey())
		return nil
	},
}

var runCmd = &cobra.Command{
	Use:   "run",
	Short: "run a LakeFS instance",
	RunE: func(cmd *cobra.Command, args []string) error {
		conf := setupConf(cmd)

		kv := conf.BuildStore()

		// init index
		meta := index.NewKVIndex(store.NewKVStore(kv))

		// init mpu manager
		mpu := index.NewKVMultipartManager(store.NewKVStore(kv))

		// init block store
		blockStore := conf.BuildBlockAdapter()

		// init authentication
		authService := auth.NewKVAuthService(kv)

		// start API server
		apiServer := api.NewServer(meta, mpu, blockStore, authService)
		go func() {
			panic(apiServer.Serve(conf.GetAPIListenHost(), conf.GetAPIListenPort()))
		}()

		// init gateway server
		gatewayServer := gateway.NewServer(
			conf.GetS3GatewayRegion(),
			meta,
			blockStore,
			authService,
			mpu,
			conf.GetS3GatewayListenAddress(),
			conf.GetS3GatewayDomainName(),
		)
		panic(gatewayServer.Listen())

<<<<<<< HEAD
	// init gateway server
	gatewayServer := gateway.NewServer(region, meta, blockStore, authService, mpu, "0.0.0.0:8000", "s3.local:8000")
	if httputil.IsPlayback() {
		httputil.DoTestRun(gatewayServer.Server.Handler)
	} else {
		panic(gatewayServer.Listen())
	}
}

func keys() {
	// init db
	// todo: add .WithTruncate(true), like in other plac
	setupLogger()
	db, err := setupBadger()
	if err != nil {
		panic(err)
	}
	err = db.View(func(tx *badger.Txn) error {
		opts := badger.DefaultIteratorOptions
		opts.PrefetchValues = false
		iter := tx.NewIterator(opts)
		defer iter.Close()
		for iter.Rewind(); iter.Valid(); iter.Next() {
			item := iter.Item()
			key := item.Key()
			k := db2.KeyFromBytes(key)
			fmt.Printf("%s\n", k)
=======
		return nil
	},
}

var keysCmd = &cobra.Command{
	Use:   "keys",
	Short: "dump all metadata keys to stdout",
	RunE: func(cmd *cobra.Command, args []string) error {
		conf := setupConf(cmd)

		kv := conf.BuildStore()

		_, err := kv.ReadTransact(func(q db.ReadQuery) (i interface{}, err error) {
			iter, closer := q.RangeAll()
			defer closer()
			for iter.Advance() {
				item, _ := iter.Get()
				fmt.Printf("%s\n", db.KeyFromBytes(item.Key))
			}
			return nil, nil
		})

		return err
	},
}

var treeCmd = &cobra.Command{
	Use:   "tree",
	Short: "dump the entire filesystem tree for the given repository and branch to stdout",
	RunE: func(cmd *cobra.Command, args []string) error {
		conf := setupConf(cmd)
		repo, _ := cmd.Flags().GetString("repo")
		branch, _ := cmd.Flags().GetString("branch")
		meta := index.NewKVIndex(store.NewKVStore(conf.BuildStore()))

		err := meta.Tree(repo, branch)
		if err != nil {
			panic(err)
>>>>>>> c1fb30e7
		}
		return nil
	},
}

var rootCmd = &cobra.Command{
	Use:   "lakefs [sub-command]",
	Short: "lakefs is a data lake management platform",
}

func init() {
	rootCmd.PersistentFlags().StringP("config", "c", "", "configuration file path")

	treeCmd.Flags().StringP("repo", "r", "", "repository to list")
	treeCmd.Flags().StringP("branch", "b", "", "branch to list")
	_ = treeCmd.MarkFlagRequired("repo")
	_ = treeCmd.MarkFlagRequired("branch")

	initCmd.Flags().String("user-id", "", "ID of the user to be generated")
	initCmd.Flags().String("user-email", "", "E-mail of the user to generate")
	initCmd.Flags().String("user-name", "", "Full name of the user to generate")
	_ = initCmd.MarkFlagRequired("user-id")
	_ = initCmd.MarkFlagRequired("user-email")
	_ = initCmd.MarkFlagRequired("user-name")

	rootCmd.AddCommand(treeCmd)
	rootCmd.AddCommand(keysCmd)
	rootCmd.AddCommand(runCmd)
	rootCmd.AddCommand(initCmd)
}

func main() {
	if err := rootCmd.Execute(); err != nil {
		fmt.Println(err)
		os.Exit(1)
	}
}<|MERGE_RESOLUTION|>--- conflicted
+++ resolved
@@ -4,11 +4,10 @@
 	"fmt"
 	"github.com/treeverse/lakefs/httputil"
 	"os"
-
-	"github.com/spf13/cobra"
-	"github.com/treeverse/lakefs/config"
-
-	"github.com/treeverse/lakefs/db"
+	"os/user"
+	"path"
+	"runtime"
+	"strings"
 
 	"github.com/treeverse/lakefs/api"
 
@@ -127,35 +126,6 @@
 		)
 		panic(gatewayServer.Listen())
 
-<<<<<<< HEAD
-	// init gateway server
-	gatewayServer := gateway.NewServer(region, meta, blockStore, authService, mpu, "0.0.0.0:8000", "s3.local:8000")
-	if httputil.IsPlayback() {
-		httputil.DoTestRun(gatewayServer.Server.Handler)
-	} else {
-		panic(gatewayServer.Listen())
-	}
-}
-
-func keys() {
-	// init db
-	// todo: add .WithTruncate(true), like in other plac
-	setupLogger()
-	db, err := setupBadger()
-	if err != nil {
-		panic(err)
-	}
-	err = db.View(func(tx *badger.Txn) error {
-		opts := badger.DefaultIteratorOptions
-		opts.PrefetchValues = false
-		iter := tx.NewIterator(opts)
-		defer iter.Close()
-		for iter.Rewind(); iter.Valid(); iter.Next() {
-			item := iter.Item()
-			key := item.Key()
-			k := db2.KeyFromBytes(key)
-			fmt.Printf("%s\n", k)
-=======
 		return nil
 	},
 }
@@ -180,6 +150,13 @@
 
 		return err
 	},
+	// init gateway server
+	gatewayServer := gateway.NewServer(region, meta, blockStore, authService, mpu, "0.0.0.0:8000", "s3.local:8000")
+	if httputil.IsPlayback() {
+		httputil.DoTestRun(gatewayServer.Server.Handler)
+	} else {
+		panic(gatewayServer.Listen())
+	}
 }
 
 var treeCmd = &cobra.Command{
@@ -194,7 +171,6 @@
 		err := meta.Tree(repo, branch)
 		if err != nil {
 			panic(err)
->>>>>>> c1fb30e7
 		}
 		return nil
 	},
