package main

import (
	"context"
	"fmt"
	"log"
	"net/http"
	"os"
	"os/signal"
	"time"

	"github.com/google/uuid"
	"github.com/spf13/cobra"
	"github.com/treeverse/lakefs/api"
	"github.com/treeverse/lakefs/auth"
	"github.com/treeverse/lakefs/auth/crypt"
	"github.com/treeverse/lakefs/auth/model"
	"github.com/treeverse/lakefs/config"
	"github.com/treeverse/lakefs/db"
	"github.com/treeverse/lakefs/gateway"
	"github.com/treeverse/lakefs/index"
<<<<<<< HEAD
	"github.com/treeverse/lakefs/permissions"
=======
	"github.com/treeverse/lakefs/index/store"
	"github.com/treeverse/lakefs/stats"
>>>>>>> 23e9830c
)

const (
	DefaultInstallationID   = "anon@example.com"
	gracefulShutdownTimeout = 30 * time.Second
)

func setupConf(cmd *cobra.Command) *config.Config {
	confFile, err := cmd.Flags().GetString("config")
	if err != nil {
		panic(err)
	}
	if len(confFile) > 0 {
		return config.NewFromFile(confFile)
	}
	return config.New()
}

func GetInstallationID(authService auth.Service) string {
	user, err := authService.GetFirstUser()
	if err != nil {
		return DefaultInstallationID
	}
	return user.Email
}

func getStats(conf *config.Config, installationID string) *stats.BufferedCollector {
	sender := stats.NewDummySender()
	if conf.GetStatsEnabled() {
		sender = stats.NewHTTPSender(installationID, uuid.New().String(), conf.GetStatsAddress(), time.Now)
	}
	return stats.NewBufferedCollector(
		stats.WithSender(sender),
		stats.WithFlushInterval(conf.GetStatsFlushInterval()))
}

var initCmd = &cobra.Command{
	Use:   "init",
	Short: "initialize a LakeFS instance, and setup an admin credential",
	RunE: func(cmd *cobra.Command, args []string) error {
		conf := setupConf(cmd)
		adb := conf.ConnectAuthDatabase()

		userEmail, _ := cmd.Flags().GetString("email")
		userFullName, _ := cmd.Flags().GetString("full-name")

		authService := auth.NewDBAuthService(adb, crypt.NewSecretStore(conf.GetAuthEncryptionSecret()))
		user := &model.User{
			Email:    userEmail,
			FullName: userFullName,
		}
		creds, err := api.SetupAdminUser(authService, user)
		if err != nil {
			panic(err)
		}

		ctx, cancelFn := context.WithCancel(context.Background())
		stats := getStats(conf, userEmail)
		go stats.Run(ctx)
		stats.Collect("global", "init")

		fmt.Printf("credentials:\naccess key id: %s\naccess secret key: %s\n", creds.AccessKeyId, creds.AccessSecretKey)

		cancelFn()
		<-stats.Done()
		return nil
	},
}

var runCmd = &cobra.Command{
	Use:   "run",
	Short: "run a LakeFS instance",
	RunE: func(cmd *cobra.Command, args []string) error {
		conf := setupConf(cmd)
		mdb := conf.ConnectMetadataDatabase()
		adb := conf.ConnectAuthDatabase()
		migrator := db.NewDatabaseMigrator().
			AddDB(db.SchemaMetadata, mdb).
			AddDB(db.SchemaAuth, adb)

		// init index
		meta := index.NewDBIndex(mdb)

		// init mpu manager
		//mpu := index.NewDBMultipartManager(store.NewDBStore(mdb))

		// init block store
		blockStore := conf.BuildBlockAdapter()

		// init authentication
		authService := auth.NewDBAuthService(adb, crypt.NewSecretStore(conf.GetAuthEncryptionSecret()))

		ctx, cancelFn := context.WithCancel(context.Background())
		stats := getStats(conf, GetInstallationID(authService))

		// start API server
<<<<<<< HEAD
		apiServer := api.NewServer(meta, blockStore, authService, stats)
=======
		apiServer := api.NewServer(meta, mpu, blockStore, authService, stats, migrator)

		done := make(chan bool, 1)
		quit := make(chan os.Signal, 1)
		signal.Notify(quit, os.Interrupt)

>>>>>>> 23e9830c
		go func() {
			if err := apiServer.Serve(conf.GetAPIListenAddress()); err != nil && err != http.ErrServerClosed {
				log.Fatalf("API server failed to listen on %s: %v", conf.GetAPIListenAddress(), err)
			}
		}()

		// init gateway server
		gatewayServer := gateway.NewServer(
			conf.GetS3GatewayRegion(),
			meta,
			blockStore,
			authService,
			conf.GetS3GatewayListenAddress(),
			conf.GetS3GatewayDomainName(),
			stats,
		)

		go stats.Run(ctx)
		stats.Collect("global", "run")

		go func() {
			if err := gatewayServer.Listen(); err != nil && err != http.ErrServerClosed {
				log.Fatalf("Gateway server failed to listen on %s: %v", conf.GetS3GatewayListenAddress(), err)
			}
		}()

		go gracefulShutdown(apiServer, gatewayServer, quit, done)

		<-done
		cancelFn()
		<-stats.Done()
		log.Println("Bye")
		return nil
	},
}

func gracefulShutdown(apiServer *api.Server, gatewayServer *gateway.Server, quit <-chan os.Signal, done chan<- bool) {
	log.Println("Control-C to shutdown")
	<-quit
	log.Println("Shutting down...")

	ctx, cancel := context.WithTimeout(context.Background(), gracefulShutdownTimeout)
	defer cancel()

	if err := apiServer.Shutdown(ctx); err != nil {
		log.Fatalf("Cloud not shutdown the api server: %v", err)
	}

	if err := gatewayServer.Shutdown(ctx); err != nil {
		log.Fatalf("Cloud not shutdown the gateway server: %v", err)
	}

	close(done)
}

var treeCmd = &cobra.Command{
	Use:   "tree",
	Short: "dump the entire filesystem tree for the given repository and branch to stdout",
	RunE: func(cmd *cobra.Command, args []string) error {
		conf := setupConf(cmd)
		repo, _ := cmd.Flags().GetString("repo")
		branch, _ := cmd.Flags().GetString("branch")
		mdb := conf.ConnectMetadataDatabase()
		meta := index.NewDBIndex(mdb)

		err := meta.Tree(repo, branch)
		if err != nil {
			panic(err)
		}
		return nil
	},
}

var setupdbCmd = &cobra.Command{
	Use:   "setupdb",
	Short: "run schema and data migrations on a fresh database",
	RunE: func(cmd *cobra.Command, args []string) error {
		conf := setupConf(cmd)
		migrator := db.NewDatabaseMigrator().
			AddDB(db.SchemaMetadata, conf.ConnectMetadataDatabase()).
			AddDB(db.SchemaAuth, conf.ConnectAuthDatabase())
		err := migrator.Migrate()
		if err != nil {
			panic(err)
		}

		return nil
	},
}

var rootCmd = &cobra.Command{
	Use:     "lakefs [sub-command]",
	Short:   "lakefs is a data lake management platform",
	Version: config.Version,
}

func init() {
	rootCmd.PersistentFlags().StringP("config", "c", "", "configuration file path")

	treeCmd.Flags().StringP("repo", "r", "", "repository to list")
	treeCmd.Flags().StringP("branch", "b", "", "branch to list")
	_ = treeCmd.MarkFlagRequired("repo")
	_ = treeCmd.MarkFlagRequired("branch")

	initCmd.Flags().String("email", "", "E-mail of the user to generate")
	initCmd.Flags().String("full-name", "", "Full name of the user to generate")
	_ = initCmd.MarkFlagRequired("email")
	_ = initCmd.MarkFlagRequired("full-name")

	rootCmd.AddCommand(treeCmd)
	rootCmd.AddCommand(runCmd)
	rootCmd.AddCommand(initCmd)
	rootCmd.AddCommand(setupdbCmd)
}

func main() {
	if err := rootCmd.Execute(); err != nil {
		fmt.Println(err)
		os.Exit(1)
	}
}<|MERGE_RESOLUTION|>--- conflicted
+++ resolved
@@ -19,12 +19,9 @@
 	"github.com/treeverse/lakefs/db"
 	"github.com/treeverse/lakefs/gateway"
 	"github.com/treeverse/lakefs/index"
-<<<<<<< HEAD
-	"github.com/treeverse/lakefs/permissions"
-=======
 	"github.com/treeverse/lakefs/index/store"
 	"github.com/treeverse/lakefs/stats"
->>>>>>> 23e9830c
+	"github.com/treeverse/lakefs/permissions"
 )
 
 const (
@@ -121,16 +118,13 @@
 		stats := getStats(conf, GetInstallationID(authService))
 
 		// start API server
-<<<<<<< HEAD
 		apiServer := api.NewServer(meta, blockStore, authService, stats)
-=======
 		apiServer := api.NewServer(meta, mpu, blockStore, authService, stats, migrator)
 
 		done := make(chan bool, 1)
 		quit := make(chan os.Signal, 1)
 		signal.Notify(quit, os.Interrupt)
 
->>>>>>> 23e9830c
 		go func() {
 			if err := apiServer.Serve(conf.GetAPIListenAddress()); err != nil && err != http.ErrServerClosed {
 				log.Fatalf("API server failed to listen on %s: %v", conf.GetAPIListenAddress(), err)
