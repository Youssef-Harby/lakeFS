import * as api from "./api";
import {AsyncActionType} from "./request";

<<<<<<< HEAD
export const
    AUTH_LOGIN = new AsyncActionType('AUTH_LOGIN'),
    AUTH_LOGOUT = new AsyncActionType('AUTH_LOGOUT'),
    AUTH_REDIRECTED = 'AUTH_REDIRECTED';
=======
export const AUTH_LOGIN = new AsyncActionType('AUTH_LOGIN');
export const AUTH_REDIRECTED = 'AUTH_REDIRECTED';
export const AUTH_LOGOUT = 'AUTH_LOGOUT';
>>>>>>> add873c7


export const logout = () => {
    return AUTH_LOGOUT.execute(async () => {
        return {};
    });
};

export const redirected = () => ({
    type: AUTH_REDIRECTED,
});


export const login = (accessKeyId, secretAccessKey, redirectedUrl) => {
    return AUTH_LOGIN.execute(async () => {
        const response =  await api.auth.login(accessKeyId, secretAccessKey);
        return {
            user: response,
            redirectTo: redirectedUrl,
        };
    })
};<|MERGE_RESOLUTION|>--- conflicted
+++ resolved
@@ -1,17 +1,11 @@
 import * as api from "./api";
 import {AsyncActionType} from "./request";
 
-<<<<<<< HEAD
+
 export const
     AUTH_LOGIN = new AsyncActionType('AUTH_LOGIN'),
     AUTH_LOGOUT = new AsyncActionType('AUTH_LOGOUT'),
     AUTH_REDIRECTED = 'AUTH_REDIRECTED';
-=======
-export const AUTH_LOGIN = new AsyncActionType('AUTH_LOGIN');
-export const AUTH_REDIRECTED = 'AUTH_REDIRECTED';
-export const AUTH_LOGOUT = 'AUTH_LOGOUT';
->>>>>>> add873c7
-
 
 export const logout = () => {
     return AUTH_LOGOUT.execute(async () => {
