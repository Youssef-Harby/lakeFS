--- conflicted
+++ resolved
@@ -96,10 +96,6 @@
 			if err != nil {
 				DieErr(err)
 			}
-<<<<<<< HEAD
-
-=======
->>>>>>> 8a05ecaa
 			downloadRes := struct {
 				Path string
 				Dest string
